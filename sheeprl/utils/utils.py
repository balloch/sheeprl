--- conflicted
+++ resolved
@@ -3,11 +3,6 @@
 import torch
 import torch.nn as nn
 from torch import Tensor
-<<<<<<< HEAD
-from torch.utils._device import _device_constructors
-from sheeprl.envs.wrappers import ActionRepeat, MaskVelocityWrapper
-=======
->>>>>>> f51aaa14
 
 
 @torch.no_grad()
