--- conflicted
+++ resolved
@@ -2,7 +2,7 @@
 
 import copy
 import os
-from typing import Optional, Sequence, Tuple, Union
+from typing import Any, Dict, Optional, Sequence, Tuple, Union
 
 import rich.syntax
 import rich.tree
@@ -174,99 +174,8 @@
         model = model.module
     for name, child in model.named_children():
         setattr(model, name, unwrap_fabric(child))
-<<<<<<< HEAD
-    return model
-=======
     return model
 
 
-def register_model(fabric: Fabric, log_models: Callable[[str], Dict[str, ModelInfo]], cfg: Dict[str, Any]):
-    tracking_uri = getattr(fabric.logger, "_tracking_uri", None) or os.getenv("MLFLOW_TRACKING_URI", None)
-    if tracking_uri is None:
-        raise ValueError(
-            "The tracking uri is not defined, use an mlflow logger with a tracking uri or define the "
-            "MLFLOW_TRACKING_URI environment variable."
-        )
-    cfg_model_manager = cfg.model_manager
-    # Retrieve run_id, if None, create a new run
-    run_id = None
-    if len(fabric.loggers) > 0:
-        run_id = getattr(fabric.logger, "run_id", None)
-    mlflow.set_tracking_uri(tracking_uri)
-    experiment_id = None
-    run_name = None
-    if run_id is None:
-        experiment = mlflow.get_experiment_by_name(cfg.exp_name)
-        experiment_id = mlflow.create_experiment(cfg.exp_name) if experiment is None else experiment.experiment_id
-        run_name = f"{cfg.algo.name}_{cfg.env.id}_{datetime.today().strftime('%Y-%m-%d %H:%M:%S')}"
-    models_info = log_models(run_id, experiment_id, run_name)
-    model_manager = MlflowModelManager(fabric, tracking_uri)
-    if len(models_info) != len(cfg_model_manager.models):
-        raise RuntimeError(
-            f"The number of models of the {cfg.algo.name} agent must be equal to the number "
-            f"of models you want to register. {len(cfg_model_manager.models)} model registration "
-            f"configs are given, but the agent has {len(models_info)} models."
-        )
-    for k, cfg_model in cfg_model_manager.models.items():
-        model_manager.register_model(
-            models_info[k]._model_uri, cfg_model["model_name"], cfg_model["description"], cfg_model["tags"]
-        )
-
-
-def register_model_from_checkpoint(
-    fabric: Fabric,
-    cfg: Dict[str, Any],
-    state: Dict[str, Any],
-    log_models_from_checkpoint: Callable[
-        [Fabric, gym.Env | gym.Wrapper, Dict[str, Any], Dict[str, Any]], Dict[str, ModelInfo]
-    ],
-):
-    tracking_uri = getattr(cfg, "tracking_uri", None) or os.getenv("MLFLOW_TRACKING_URI", None)
-    if tracking_uri is None:
-        raise ValueError(
-            "The tracking uri is not defined, use an mlflow logger with a tracking uri or define the "
-            "MLFLOW_TRACKING_URI environment variable."
-        )
-    # Creating the environment for agent instantiation
-    env = make_env(
-        cfg,
-        cfg.seed,
-        0,
-        None,
-        "test",
-        vector_env_idx=0,
-    )()
-    observation_space = env.observation_space
-    if not isinstance(observation_space, gym.spaces.Dict):
-        raise RuntimeError(f"Unexpected observation type, should be of type Dict, got: {observation_space}")
-    if cfg.algo.cnn_keys.encoder + cfg.algo.mlp_keys.encoder == []:
-        raise RuntimeError(
-            "You should specify at least one CNN keys or MLP keys from the cli: "
-            "`cnn_keys.encoder=[rgb]` or `mlp_keys.encoder=[state]`"
-        )
-
-    mlflow.set_tracking_uri(tracking_uri)
-    # If the user does not specify the experiment, than, create a new experiment
-    if cfg.run.id is None and cfg.experiment.id is None:
-        cfg.experiment.id = mlflow.create_experiment(cfg.experiment.name)
-    # Log the models
-    models_info = log_models_from_checkpoint(fabric, env, cfg, state)
-    model_manager = MlflowModelManager(fabric, tracking_uri)
-    if not set(cfg.model_manager.models.keys()).issubset(models_info.keys()):
-        raise RuntimeError(
-            f"The models you want to register must be a subset of the models of the {cfg.algo.name} agent. "
-            f"{len(cfg.model_manager.models)} model registration "
-            f"configs are given, but the agent has {len(models_info)} models. "
-            f"\nModels specified in the configs: {cfg.model_manager.models.keys()}."
-            f"\nModels of the {cfg.algo.name} agent: {cfg.model_manager.models.keys()}."
-        )
-    # Register the models specified in the configs
-    for k, cfg_model in cfg.model_manager.models.items():
-        model_manager.register_model(
-            models_info[k]._model_uri, cfg_model["model_name"], cfg_model["description"], cfg_model["tags"]
-        )
-
-
 def save_configs(cfg: Dict[str, Any], log_dir: str):
-    OmegaConf.save(cfg.as_dict(), os.path.join(log_dir, "config.yaml"), resolve=True)
->>>>>>> ad5b6941
+    OmegaConf.save(cfg.as_dict(), os.path.join(log_dir, "config.yaml"), resolve=True)