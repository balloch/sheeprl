--- conflicted
+++ resolved
@@ -169,12 +169,8 @@
 ) -> Tensor:
     """
     Compute the forward of a Convolutional neural network.
-<<<<<<< HEAD
-    It flattens all the dimensions before the model input_size, i.e., the dimensions before the (C_in, H, W) dimensions for the encoder
-=======
     It flattens all the dimensions before the model input_size, i.e.,
     the dimensions before the (C_in, H, W) dimensions for the encoder
->>>>>>> f336e63d
     and the dimensions before the (feature_size,) dimension for the decoder.
 
     Args:
