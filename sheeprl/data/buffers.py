import random
import typing
<<<<<<< HEAD
from typing import Optional, Union
=======
from typing import List, Optional, Union
>>>>>>> 856c76e7

import numpy as np
import torch
<<<<<<< HEAD
from tensordict import LazyStackedTensorDict, MemmapTensor, TensorDict
=======
from tensordict import MemmapTensor, TensorDict
>>>>>>> 856c76e7
from tensordict.tensordict import TensorDictBase
from torch import Size, Tensor, device


class ReplayBuffer:
    def __init__(
        self,
        buffer_size: int,
        n_envs: int = 1,
        device: Union[device, str] = "cpu",
        memmap: bool = False,
    ):
        """A replay buffer which internally uses a TensorDict.

        Args:
            buffer_size (int): The buffer size.
            n_envs (int, optional): The number of environments. Defaults to 1.
            device (Union[torch.device, str], optional): The device where the buffer is created. Defaults to "cpu".
            memmap (bool, optional): Whether to memory-mapping the buffer.
        """
        if buffer_size <= 0:
            raise ValueError(f"The buffer size must be greater than zero, got: {buffer_size}")
        if n_envs <= 0:
            raise ValueError(f"The number of environments must be greater than zero, got: {n_envs}")
        self._buffer_size = buffer_size
        self._n_envs = n_envs
        if isinstance(device, str):
            device = torch.device(device=device)
        self._device = device
        self._memmap = memmap
        if self._memmap:
            self._buffer = None
        else:
            self._buffer = TensorDict({}, batch_size=[buffer_size, n_envs], device=device)
        self._pos = 0
        self._full = False

    @property
    def buffer(self) -> Optional[TensorDictBase]:
        return self._buffer

    @property
    def buffer_size(self) -> int:
        return self._buffer_size

    @property
    def full(self) -> int:
        return self._full

    @property
    def n_envs(self) -> int:
        return self._n_envs

    @property
    def shape(self) -> Size:
        return self.buffer.shape

    @property
    def device(self) -> device:
        return self._device

    def __len__(self) -> int:
        return self.buffer_size

    @typing.overload
    def add(self, data: "ReplayBuffer") -> None:
        ...

    @typing.overload
    def add(self, data: TensorDictBase) -> None:
        ...

    def add(self, data: Union["ReplayBuffer", TensorDictBase]) -> None:
        """Add data to the buffer.

        Args:
            data: data to add.

        Raises:
            RuntimeError: the number of dimensions (the batch_size of the TensorDictBase) must be 2:
            one for the number of environments and one for the sequence length.
        """
        if isinstance(data, ReplayBuffer):
            data = data.buffer
        elif not isinstance(data, TensorDictBase):
            raise TypeError("`data` must be a TensorDictBase or a sheeprl.data.ReplayBuffer")
        if len(data.shape) != 2:
            raise RuntimeError(
                "`data` must have 2 batch dimensions: [sequence_length, n_envs]. "
                "`sequence_length` and `n_envs` should be 1. Shape is: {}".format(data.shape)
            )
        data = data.to(self.device)
        data_len = data.shape[0]
        next_pos = (self._pos + data_len) % self._buffer_size
        if next_pos < self._pos or (data_len >= self._buffer_size and not self._full):
            idxes = torch.tensor(
                list(range(self._pos, self._buffer_size)) + list(range(0, next_pos)), device=self.device
            )
        else:
            idxes = torch.tensor(range(self._pos, next_pos), device=self.device)
        if data_len > self._buffer_size:
            data_to_store = data[-self._buffer_size - next_pos :]
        else:
            data_to_store = data
        if self._memmap and self._buffer is None:
            self._buffer = TensorDict(
                {
                    k: MemmapTensor((self._buffer_size, self._n_envs, *v.shape[2:]), dtype=v.dtype, device=v.device)
                    for k, v in data_to_store.items()
                },
                batch_size=[self._buffer_size, self._n_envs],
                device=self.device,
            )
            self._buffer.memmap_()
        self._buffer[idxes, :] = data_to_store
        if self._pos + data_len >= self._buffer_size:
            self._full = True
        self._pos = next_pos

    def sample(self, batch_size: int, sample_next_obs: bool = False, clone: bool = False) -> TensorDictBase:
        """Sample elements from the replay buffer.

        Custom sampling when using memory efficient variant,
        as we should not sample the element with index `self.pos`
        See https://github.com/DLR-RM/stable-baselines3/pull/28#issuecomment-637559274

        Args:
            batch_size (int): Number of element to sample
            sample_next_obs (bool): whether to sample the next observations from the 'observations' key.
                Defaults to False.
            clone (bool): whether to clone the sampled TensorDict

        Returns:
            TensorDictBase: the sampled TensorDictBase with a `batch_size` of [batch_size, 1]
        """
        if batch_size <= 0:
            raise ValueError("Batch size must be greater than 0")
        if not self._full and self._pos == 0:
            raise ValueError(
                "No sample has been added to the buffer. Please add at least one sample calling `self.add()`"
            )
        if self._full:
            first_range_end = self._pos - 1 if sample_next_obs else self._pos
            second_range_end = self.buffer_size if first_range_end >= 0 else self.buffer_size + first_range_end
            valid_idxes = torch.tensor(
                list(range(0, first_range_end)) + list(range(self._pos, second_range_end)),
                device=self.device,
            )
            batch_idxes = valid_idxes[torch.randint(0, len(valid_idxes), size=(batch_size,), device=self.device)]
        else:
            max_pos_to_sample = self._pos - 1 if sample_next_obs else self._pos
            if max_pos_to_sample == 0:
                raise RuntimeError(
                    "You want to sample the next observations, but one sample has been added to the buffer. "
                    "Make sure that at least two samples are added."
                )
            batch_idxes = torch.randint(0, max_pos_to_sample, size=(batch_size,), device=self.device)
        sample = self._get_samples(batch_idxes, sample_next_obs=sample_next_obs).unsqueeze(-1)
        if clone:
            return sample.clone()
        return sample

    def _get_samples(self, batch_idxes: Tensor, sample_next_obs: bool = False) -> TensorDictBase:
        env_idxes = torch.randint(0, self.n_envs, size=(len(batch_idxes),))
        if self._buffer is None:
            raise RuntimeError("The buffer has not been initialized. Try to add some data first.")
        buf = self._buffer[batch_idxes, env_idxes]
        if sample_next_obs:
            buf["next_observations"] = self._buffer["observations"][(batch_idxes + 1) % self._buffer_size, env_idxes]
        return buf

    def __getitem__(self, key: str) -> torch.Tensor:
        if not isinstance(key, str):
            raise TypeError("`key` must be a string")
        return self._buffer.get(key)

    def __setitem__(self, key: str, t: Tensor) -> None:
        self.buffer.set(key, t, inplace=True)


<<<<<<< HEAD
class Trajectory(TensorDict):
    def __init__(self, *args, **kwargs):
        super().__init__(*args, **kwargs)

    def __len__(self):
        return self.shape[0]

    def sample(self, position: int, num_samples: int) -> Optional[TensorDictBase]:
        if len(self) < position + num_samples:
            return
        return self[position : position + num_samples]


class TrajectoryReplayBuffer:
    def __init__(self, max_num_trajectories: int):
        self._buffer = []
        self.max_num_trajectories = max_num_trajectories

    @property
    def buffer(self):
        return self._buffer

    def __len__(self):
        return len(self._buffer)

    def __getitem__(self, index: int):
        return self._buffer[index]

    def add(self, trajectory: Optional[Trajectory]):
        if trajectory is None:
            return
        if not isinstance(trajectory, TensorDict):
            raise TypeError("Trajectory must be an instance of Trajectory")
        self._buffer.append(Trajectory(trajectory))  # convert to trajectory if tensordict
        if len(self) > self.max_num_trajectories:
            self._buffer.pop(0)

    def sample(self, batch_size: int, sequence_length: int) -> LazyStackedTensorDict:
        """Sample a batch of trajectories of length `sequence_length`.

        Args:
            batch_size (int): Number of trajectories to sample
            sequence_length (int): Length of the trajectories to sample

        Returns:
            LazyStackedTensorDict: the sampled trajectories with shape [batch_size, sequence_length, ...]
        """
        valid_trajectories = [t for t in self.buffer if len(t) >= sequence_length]
        if len(valid_trajectories) == 0:
            raise RuntimeError("No trajectories of length {} found".format(sequence_length))

        trajectories = random.choices(valid_trajectories, k=batch_size)
        positions = [random.randint(0, len(t) - sequence_length) for t in trajectories]
        return torch.stack([t.sample(p, sequence_length) for t, p in zip(trajectories, positions)], dim=1)
=======
class SequentialReplayBuffer(ReplayBuffer):
    """A replay buffer which internally uses a TensorDict and returns sequential samples.

    Args:
        buffer_size (int): The buffer size.
        n_envs (int, optional): The number of environments. Defaults to 1.
        device (Union[torch.device, str], optional): The device where the buffer is created. Defaults to "cpu".
    """

    def __init__(
        self,
        buffer_size: int,
        n_envs: int = 1,
        device: Union[device, str] = "cpu",
        memmap: bool = False,
    ):
        super().__init__(buffer_size, n_envs, device, memmap)

    def sample(
        self,
        batch_size: int,
        sample_next_obs: bool = False,
        clone: bool = False,
        sequence_length: int = 1,
        n_samples: int = 1,
    ) -> TensorDictBase:
        """Sample elements from the sequential replay buffer,
        each one is a sequence of a consecutive items.

        Custom sampling when using memory efficient variant,
        as the first element of the sequence cannot be in a position
        greater than (pos - sequence_length) % buffer_size.
        See comments in the code for more information.

        Args:
            batch_size (int): Number of element to sample
            sample_next_obs (bool): whether to sample the next observations from the 'observations' key.
                Defaults to False.
            clone (bool): whether to clone the sampled TensorDict.
            sequence_length (int): the length of the sequence of each element. Defaults to 1.
            n_samples (int): the number of samples to perform. Defaults to 1.

        Returns:
            TensorDictBase: the sampled TensorDictBase with a `batch_size` of [n_samples, sequence_length, batch_size]
        """
        # the batch_size can be fused with the number of samples to have single batch size
        batch_dim = batch_size * n_samples

        # Controls
        if batch_dim <= 0:
            raise ValueError("Batch size must be greater than 0")
        if not self._full and self._pos == 0:
            raise ValueError(
                "No sample has been added to the buffer. Please add at least one sample calling `self.add()`"
            )
        if batch_dim > self._buf.shape[0]:
            raise ValueError(
                f"n_samples * batch size ({batch_dim}) is larger than the replay buffer size ({self._buf.shape[0]})"
            )
        if not self._full and self._pos - sequence_length + 1 < 1:
            raise ValueError(f"too long sequence length ({sequence_length})")
        if self.full and sequence_length > self._buf.shape[0]:
            raise ValueError(f"too long sequence length ({sequence_length})")

        # Do not sample the element with index `self.pos` as the transitions is invalid
        if self._full:
            # when the buffer is full, it is necessary to avoid the starting index between (self.pos - sequence_length)
            # and self.pos, so it is possible to sample the starting index between (0, self.pos - sequence_length) and
            # between (self.pos, self.buffer_size)
            first_range_end = self._pos - sequence_length + 1
            # end of the second range, if the first range is empty, then the second range ends
            # in (buffer_size + (self._pos - sequence_length + 1)), otherwise the sequence will contain
            # invalid values
            second_range_end = self.buffer_size if first_range_end >= 0 else self.buffer_size + first_range_end
            valid_idxes = torch.tensor(
                list(range(0, first_range_end)) + list(range(self._pos, second_range_end)),
                device=self.device,
            )
            if len(valid_idxes) < batch_dim:
                raise ValueError(
                    f"n_samples * batch size ({batch_dim}) is larger than sampleable items ({len(valid_idxes)}), check also sequence_length"
                )
            # start_idxes are the indices of the first elements of the sequences
            start_idxes = valid_idxes[torch.randint(0, len(valid_idxes), size=(batch_dim,), device=self.device)]
        else:
            # when the buffer is not full, we need to start the sequence so that it does not go out of bounds
            start_idxes = torch.randint(0, self._pos - sequence_length + 1, size=(batch_dim,), device=self.device)

        # chunk_length contains the relative indices of the sequence (0, 1, ..., sequence_length-1)
        chunk_length = torch.arange(sequence_length, device=self.device).reshape(1, -1)
        idxes = (start_idxes.reshape(-1, 1) + chunk_length) % self.buffer_size

        # (n_samples, sequence_length, batch_size)
        sample = self._get_samples(idxes).reshape(n_samples, batch_size, sequence_length).permute(0, -1, -2)
        if clone:
            return sample.clone()
        return sample

    def _get_samples(self, batch_idxes: Tensor, sample_next_obs: bool = False) -> TensorDictBase:
        """Retrieves the items and return the TensorDict of sampled items.

        Args:
            batch_idxes (Tensor): the indices to retrieve of dimension (batch_dim, sequence_length).
            sample_next_obs (bool): whether to sample the next observations from the 'observations' key.
                Defaults to False.

        Returns:
            TensorDictBase: the sampled TensorDictBase with a `batch_size` of [batch_dim, sequence_length]
        """
        unflatten_shape = batch_idxes.shape
        # each sequence must come from the same environment
        env_idxes = (
            torch.randint(0, self.n_envs, size=(unflatten_shape[0],)).view(-1, 1).repeat(1, unflatten_shape[1]).view(-1)
        )
        # retrieve the items by flattening the indices
        # (b1_s1, b1_s2, b1_s3, ..., bn_s1, bn_s2, bn_s3, ...)
        # where bm_sk is the k-th elements in the sequence of the m-th batch
        sample = self._buf[batch_idxes.flatten(), env_idxes]
        # properly reshape the items:
        # [
        #   [b1_s1, b1_s2, ...],
        #   [b2_s1, b2_s2, ...],
        #   ...,
        #   [bn_s1, bn_s2, ...]
        # ]
        return sample.view(*unflatten_shape)


class EpisodeBuffer:
    """A replay buffer that stores separately the episodes.

    Args:
        buffer_size (int): The capacity of the buffer.
        sequence_length (int): The length of the sequences of the samples (an episode cannot be shorter than the episode length).
        device (Union[torch.device, str]): The device where the buffer is created. Defaults to "cpu".
        memmap (bool): Whether to memory-mapping the buffer.
    """

    def __init__(
        self,
        buffer_size: int,
        sequence_length: int,
        device: Union[device, str] = "cpu",
        memmap: bool = False,
    ) -> None:
        if buffer_size <= 0:
            raise ValueError(f"The buffer size must be greater than zero, got: {buffer_size}")
        if sequence_length <= 0:
            raise ValueError(f"The sequence length must be greater than zero, got: {sequence_length}")
        if buffer_size < sequence_length:
            raise ValueError(
                f"The sequence length must be lower than the buffer size, got: bs = {buffer_size} and sl = {sequence_length}"
            )
        self._buffer_size = buffer_size
        self._sequence_length = sequence_length
        self._buf = []
        self._cum_lengths = []
        if isinstance(device, str):
            device = torch.device(device=device)
        self._device = device
        self._memmap = memmap
        self._chunk_length = torch.arange(sequence_length, device=self.device).reshape(1, -1)

    @property
    def buffer(self) -> Optional[List[TensorDictBase]]:
        return self._buf

    @property
    def buffer_size(self) -> int:
        return self._buffer_size

    @property
    def sequence_length(self) -> int:
        return self._sequence_length

    @property
    def device(self) -> device:
        return self._device

    @property
    def is_memmap(self) -> bool:
        return self._memmap

    @property
    def full(self) -> bool:
        return self._cum_lengths[-1] + self._sequence_length > self._buffer_size if len(self._buf) > 0 else False

    def __getitem__(self, key: int) -> torch.Tensor:
        if not isinstance(key, int):
            raise TypeError("`key` must be an integer")
        return self._buf[key]

    def __len__(self) -> int:
        return self._cum_lengths[-1] if len(self._buf) > 0 else 0

    def add(self, episode: TensorDictBase) -> None:
        """Add an episode to the buffer.

        Args:
            episode (TensorDictBase): data to add.

        Raises:
            RuntimeError:
                - The episode must contain exactly one done at the end of the episode.
                - The length of the episode must be at least sequence lenght.
                - The length of the episode cannot be greater than the buffer size.
        """
        if len(torch.nonzero(episode["dones"])) != 1:
            raise RuntimeError(
                f"The episode must contain exactly one done, got: {len(torch.nonzero(episode['dones']))}"
            )
        if episode["dones"][-1] != 1:
            raise RuntimeError(f"The last step must contain a done, got: {episode['dones'][-1]}")
        if episode.shape[0] < self._sequence_length:
            raise RuntimeError(
                f"Episode too short (at least {self._sequence_length} steps), got: {episode.shape[0]} steps"
            )
        if episode.shape[0] > self._buffer_size:
            raise RuntimeError(f"Episode too long (at most {self._buffer_size} steps), got: {episode.shape[0]} steps")

        ep_len = episode.shape[0]
        if self.full or len(self) + ep_len > self._buffer_size:
            cum_lengths = np.array(self._cum_lengths)
            mask = (len(self) - cum_lengths + ep_len) <= self._buffer_size
            self._buf = self._buf[mask.argmax() + 1 :]
            cum_lengths = cum_lengths[mask.argmax() + 1 :] - cum_lengths[mask.argmax()]
            self._cum_lengths = cum_lengths.tolist()
        self._cum_lengths.append(len(self) + ep_len)
        if self._memmap:
            episode.memmap_()
        episode.to(self.device)
        self._buf.append(episode)

    def sample(self, batch_size: int, n_samples: int = 1, prioritize_ends: bool = False) -> TensorDictBase:
        """Sample trajectories from the replay buffer.

        Args:
            batch_size (int): Number of element in the batch.
            n_samples (bool): The number of samples to be retrieved.
                Defaults to 1.
            prioritize_ends (bool): Whether to clone prioritize the ends of the episodes.
                Defaults to False.

        Returns:
            TensorDictBase: the sampled TensorDictBase with a `batch_size` of [batch_size, 1]
        """
        if batch_size <= 0:
            raise ValueError(f"Batch size must be greater than 0, got: {batch_size}")
        if n_samples <= 0:
            raise ValueError(f"The number of samples must be greater than 0, got: {n_samples}")
        if len(self) == 0:
            raise RuntimeError(
                "No sample has been added to the buffer. Please add at least one sample calling `self.add()`"
            )

        nsample_per_eps = torch.bincount(torch.randint(0, len(self._buf), (batch_size * n_samples,)))
        samples = []
        for i, n in enumerate(nsample_per_eps):
            ep_len = self._buf[i].shape[0]
            upper = ep_len - self._sequence_length + 1
            if prioritize_ends:
                upper += self._sequence_length
            start_idxes = torch.min(
                torch.randint(0, upper, size=(n,)).reshape(-1, 1), torch.tensor(ep_len - self._sequence_length)
            )
            indices = start_idxes + self._chunk_length
            samples.append(self._buf[i][indices])
        return torch.cat(samples, 0).reshape(n_samples, batch_size, self._sequence_length).permute(0, -1, -2)
>>>>>>> 856c76e7
<|MERGE_RESOLUTION|>--- conflicted
+++ resolved
@@ -1,18 +1,10 @@
 import random
 import typing
-<<<<<<< HEAD
-from typing import Optional, Union
-=======
 from typing import List, Optional, Union
->>>>>>> 856c76e7
 
 import numpy as np
 import torch
-<<<<<<< HEAD
 from tensordict import LazyStackedTensorDict, MemmapTensor, TensorDict
-=======
-from tensordict import MemmapTensor, TensorDict
->>>>>>> 856c76e7
 from tensordict.tensordict import TensorDictBase
 from torch import Size, Tensor, device
 
@@ -193,7 +185,6 @@
         self.buffer.set(key, t, inplace=True)
 
 
-<<<<<<< HEAD
 class Trajectory(TensorDict):
     def __init__(self, *args, **kwargs):
         super().__init__(*args, **kwargs)
@@ -248,7 +239,8 @@
         trajectories = random.choices(valid_trajectories, k=batch_size)
         positions = [random.randint(0, len(t) - sequence_length) for t in trajectories]
         return torch.stack([t.sample(p, sequence_length) for t, p in zip(trajectories, positions)], dim=1)
-=======
+
+
 class SequentialReplayBuffer(ReplayBuffer):
     """A replay buffer which internally uses a TensorDict and returns sequential samples.
 
@@ -304,13 +296,13 @@
             raise ValueError(
                 "No sample has been added to the buffer. Please add at least one sample calling `self.add()`"
             )
-        if batch_dim > self._buf.shape[0]:
+        if batch_dim > self._buffer.shape[0]:
             raise ValueError(
-                f"n_samples * batch size ({batch_dim}) is larger than the replay buffer size ({self._buf.shape[0]})"
+                f"n_samples * batch size ({batch_dim}) is larger than the replay buffer size ({self._buffer.shape[0]})"
             )
         if not self._full and self._pos - sequence_length + 1 < 1:
             raise ValueError(f"too long sequence length ({sequence_length})")
-        if self.full and sequence_length > self._buf.shape[0]:
+        if self.full and sequence_length > self._buffer.shape[0]:
             raise ValueError(f"too long sequence length ({sequence_length})")
 
         # Do not sample the element with index `self.pos` as the transitions is invalid
@@ -366,7 +358,7 @@
         # retrieve the items by flattening the indices
         # (b1_s1, b1_s2, b1_s3, ..., bn_s1, bn_s2, bn_s3, ...)
         # where bm_sk is the k-th elements in the sequence of the m-th batch
-        sample = self._buf[batch_idxes.flatten(), env_idxes]
+        sample = self._buffer[batch_idxes.flatten(), env_idxes]
         # properly reshape the items:
         # [
         #   [b1_s1, b1_s2, ...],
@@ -404,7 +396,7 @@
             )
         self._buffer_size = buffer_size
         self._sequence_length = sequence_length
-        self._buf = []
+        self._buffer = []
         self._cum_lengths = []
         if isinstance(device, str):
             device = torch.device(device=device)
@@ -414,7 +406,7 @@
 
     @property
     def buffer(self) -> Optional[List[TensorDictBase]]:
-        return self._buf
+        return self._buffer
 
     @property
     def buffer_size(self) -> int:
@@ -434,15 +426,15 @@
 
     @property
     def full(self) -> bool:
-        return self._cum_lengths[-1] + self._sequence_length > self._buffer_size if len(self._buf) > 0 else False
+        return self._cum_lengths[-1] + self._sequence_length > self._buffer_size if len(self._buffer) > 0 else False
 
     def __getitem__(self, key: int) -> torch.Tensor:
         if not isinstance(key, int):
             raise TypeError("`key` must be an integer")
-        return self._buf[key]
+        return self._buffer[key]
 
     def __len__(self) -> int:
-        return self._cum_lengths[-1] if len(self._buf) > 0 else 0
+        return self._cum_lengths[-1] if len(self._buffer) > 0 else 0
 
     def add(self, episode: TensorDictBase) -> None:
         """Add an episode to the buffer.
@@ -473,14 +465,14 @@
         if self.full or len(self) + ep_len > self._buffer_size:
             cum_lengths = np.array(self._cum_lengths)
             mask = (len(self) - cum_lengths + ep_len) <= self._buffer_size
-            self._buf = self._buf[mask.argmax() + 1 :]
+            self._buffer = self._buffer[mask.argmax() + 1 :]
             cum_lengths = cum_lengths[mask.argmax() + 1 :] - cum_lengths[mask.argmax()]
             self._cum_lengths = cum_lengths.tolist()
         self._cum_lengths.append(len(self) + ep_len)
         if self._memmap:
             episode.memmap_()
         episode.to(self.device)
-        self._buf.append(episode)
+        self._buffer.append(episode)
 
     def sample(self, batch_size: int, n_samples: int = 1, prioritize_ends: bool = False) -> TensorDictBase:
         """Sample trajectories from the replay buffer.
@@ -504,10 +496,10 @@
                 "No sample has been added to the buffer. Please add at least one sample calling `self.add()`"
             )
 
-        nsample_per_eps = torch.bincount(torch.randint(0, len(self._buf), (batch_size * n_samples,)))
+        nsample_per_eps = torch.bincount(torch.randint(0, len(self._buffer), (batch_size * n_samples,)))
         samples = []
         for i, n in enumerate(nsample_per_eps):
-            ep_len = self._buf[i].shape[0]
+            ep_len = self._buffer[i].shape[0]
             upper = ep_len - self._sequence_length + 1
             if prioritize_ends:
                 upper += self._sequence_length
@@ -515,6 +507,5 @@
                 torch.randint(0, upper, size=(n,)).reshape(-1, 1), torch.tensor(ep_len - self._sequence_length)
             )
             indices = start_idxes + self._chunk_length
-            samples.append(self._buf[i][indices])
-        return torch.cat(samples, 0).reshape(n_samples, batch_size, self._sequence_length).permute(0, -1, -2)
->>>>>>> 856c76e7
+            samples.append(self._buffer[i][indices])
+        return torch.cat(samples, 0).reshape(n_samples, batch_size, self._sequence_length).permute(0, -1, -2)