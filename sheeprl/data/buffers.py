--- conflicted
+++ resolved
@@ -1,11 +1,9 @@
 import os
+import shutil
 import typing
-<<<<<<< HEAD
-=======
 import uuid
 import warnings
 from pathlib import Path
->>>>>>> 0fae2a9f
 from typing import List, Optional, Sequence, Union
 
 import numpy as np
@@ -13,7 +11,6 @@
 from tensordict import MemmapTensor, TensorDict
 from tensordict.tensordict import TensorDictBase
 from torch import Size, Tensor, device
-import shutil
 
 
 class ReplayBuffer:
@@ -23,11 +20,8 @@
         n_envs: int = 1,
         device: Union[device, str] = "cpu",
         memmap: bool = False,
-<<<<<<< HEAD
+        memmap_dir: Optional[Union[str, os.PathLike]] = None,
         obs_keys: Sequence[str] = ("observations",),
-=======
-        memmap_dir: Optional[Union[str, os.PathLike]] = None,
->>>>>>> 0fae2a9f
     ):
         """A replay buffer which internally uses a TensorDict.
 
