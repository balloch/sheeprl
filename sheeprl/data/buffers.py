--- conflicted
+++ resolved
@@ -92,14 +92,10 @@
             )
         else:
             idxes = torch.tensor(range(self._pos, next_pos), device=self.device)
-<<<<<<< HEAD
-        self._buffer[idxes, :] = data
-=======
         if data_len > self._buffer_size:
-            self._buf[idxes, :] = data[-self._buffer_size - next_pos :]
+            self._buffer[idxes, :] = data[-self._buffer_size - next_pos :]
         else:
-            self._buf[idxes, :] = data
->>>>>>> 862da0a2
+            self._buffer[idxes, :] = data
         if self._pos + data_len >= self._buffer_size:
             self._full = True
         self._pos = next_pos
@@ -197,6 +193,15 @@
             self._buffer.pop(0)
 
     def sample(self, batch_size: int, sequence_length: int) -> LazyStackedTensorDict:
+        """Sample a batch of trajectories of length `sequence_length`.
+
+        Args:
+            batch_size (int): Number of trajectories to sample
+            sequence_length (int): Length of the trajectories to sample
+
+        Returns:
+            LazyStackedTensorDict: the sampled trajectories with shape [batch_size, sequence_length, ...]
+        """
         valid_trajectories = [t for t in self.buffer if len(t) >= sequence_length]
         if len(valid_trajectories) == 0:
             raise RuntimeError("No trajectories of length {} found".format(sequence_length))
