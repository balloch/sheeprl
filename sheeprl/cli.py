--- conflicted
+++ resolved
@@ -77,13 +77,6 @@
             cfg.fabric.strategy = strategy
         fabric: Fabric = hydra.utils.instantiate(cfg.fabric, _convert_="all")
 
-<<<<<<< HEAD
-    if "rlhf" in algo_name:
-        cfg.metric = dotdict({"log_level": 1})
-    else:
-        timer.disabled = cfg.metric.log_level == 0 or cfg.metric.disable_timer
-        keys_to_remove = set(cfg.metric.aggregator.metrics.keys()) - utils.AGGREGATOR_KEYS
-=======
     if hasattr(cfg, "metric") and cfg.metric is not None:
         predefined_metric_keys = set()
         if not hasattr(utils, "AGGREGATOR_KEYS"):
@@ -96,7 +89,6 @@
             predefined_metric_keys = utils.AGGREGATOR_KEYS
         timer.disabled = cfg.metric.log_level == 0 or cfg.metric.disable_timer
         keys_to_remove = set(cfg.metric.aggregator.metrics.keys()) - predefined_metric_keys
->>>>>>> 47663edc
         for k in keys_to_remove:
             cfg.metric.aggregator.metrics.pop(k, None)
         MetricAggregator.disabled = cfg.metric.log_level == 0 or len(cfg.metric.aggregator.metrics) == 0
