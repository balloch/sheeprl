--- conflicted
+++ resolved
@@ -27,10 +27,7 @@
 from sheeprl.utils.metric import MetricAggregator
 from sheeprl.utils.registry import register_algorithm
 from sheeprl.utils.timer import timer
-<<<<<<< HEAD
-=======
-from sheeprl.utils.utils import register_model, save_configs, unwrap_fabric
->>>>>>> ad5b6941
+from sheeprl.utils.utils import save_configs
 
 
 def train(
@@ -163,13 +160,9 @@
         qf_optimizer, actor_optimizer, alpha_optimizer
     )
 
-<<<<<<< HEAD
-=======
-    local_vars = locals()
     if fabric.is_global_zero:
         save_configs(cfg, log_dir)
 
->>>>>>> ad5b6941
     # Create a metric aggregator to log the metrics
     aggregator = None
     if not MetricAggregator.disabled:
