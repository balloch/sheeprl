--- conflicted
+++ resolved
@@ -368,18 +368,10 @@
         [
             partial(
                 RestartOnException,
-<<<<<<< HEAD
                 make_dict_env(
                     cfg,
                     cfg.seed + rank * cfg.num_envs + i,
                     rank * cfg.num_envs,
-=======
-                env_fn=make_dict_env(
-                    args.env_id,
-                    args.seed + rank * args.num_envs + i,
-                    rank,
-                    args,
->>>>>>> 2d55a4be
                     logger.log_dir if rank == 0 else None,
                     "train",
                     vector_env_idx=i,
