--- conflicted
+++ resolved
@@ -367,46 +367,15 @@
                         "actions": action.reshape(1, 1, -1),
                         "observations": obs.unsqueeze(0),
                         "rewards": torch.tensor([reward]).reshape(1, 1, -1),
-                        "values": node.value_sum.reshape(1, 1, -1),
+                        "values": node.value().reshape(1, 1, -1),
                     },
                     batch_size=(1, 1),
                     device=device,
                 )
                 if steps_data is None:
-<<<<<<< HEAD
                     steps_data = trajectory_step_data
                 else:
                     steps_data = torch.cat([steps_data, trajectory_step_data])
-=======
-                    steps_data = Trajectory(
-                        {
-                            "policies": visits_count.reshape(1, 1, -1),
-                            "actions": action.reshape(1, 1, -1),
-                            "observations": obs.unsqueeze(0),
-                            "rewards": torch.tensor([reward]).reshape(1, 1, -1),
-                            "values": node.value().reshape(1, 1, -1),
-                        },
-                        batch_size=(1, 1),
-                        device=device,
-                    )
-                else:
-                    steps_data = torch.cat(
-                        [
-                            steps_data,
-                            Trajectory(
-                                {
-                                    "policies": visits_count.reshape(1, 1, -1),
-                                    "actions": action.reshape(1, 1, -1),
-                                    "observations": obs.unsqueeze(0),
-                                    "rewards": torch.tensor([reward]).reshape(1, 1, -1),
-                                    "values": node.value().reshape(1, 1, -1),
-                                },
-                                batch_size=(1, 1),
-                                device=device,
-                            ),
-                        ],
-                    )
->>>>>>> 583e51bd
 
                 if done or truncated:
                     break
@@ -458,7 +427,6 @@
 
                 optimizer.zero_grad(set_to_none=True)
                 fabric.backward(loss)
-                fabric.clip_gradients()
                 print("UPDATING")
                 optimizer.step()
 
