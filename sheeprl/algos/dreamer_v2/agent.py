--- conflicted
+++ resolved
@@ -687,42 +687,34 @@
     world_model_state: Optional[Dict[str, Tensor]] = None,
     actor_state: Optional[Dict[str, Tensor]] = None,
     critic_state: Optional[Dict[str, Tensor]] = None,
-<<<<<<< HEAD
-) -> Tuple[WorldModel, _FabricModule, _FabricModule, nn.Module]:
-=======
     target_critic_state: Optional[Dict[str, Tensor]] = None,
 ) -> Tuple[WorldModel, _FabricModule, _FabricModule, torch.nn.Module]:
->>>>>>> 4f7da895
     """Build the models and wrap them with Fabric.
 
-    Args:
-        fabric (Fabric): the fabric object.
-        actions_dim (Sequence[int]): the dimension of the actions.
-        is_continuous (bool): whether or not the actions are continuous.
-<<<<<<< HEAD
-        args (DreamerV1Args): the hyper-parameters of DreamerV2.
-        obs_space (Dict[str, Any]): the observation space.
-        cnn_keys (Sequence[str]): the keys of the observation space to encode through the cnn encoder.
-        mlp_keys (Sequence[str]): the keys of the observation space to encode through the mlp encoder.
-        world_model_state (Dict[str, Tensor], optional): the state of the world model.
-            Default to None.
-        actor_state: (Dict[str, Tensor], optional): the state of the actor.
-            Default to None.
-        critic_state: (Dict[str, Tensor], optional): the state of the critic.
-            Default to None.
-=======
-        args (DreamerV2Args): the hyper-parameters of Dreamer-V2.
->>>>>>> 4f7da895
-
-    Returns:
-        The world model (WorldModel): composed by the encoder, rssm, observation and reward models and the continue model.
-        The actor (_FabricModule).
-        The critic (_FabricModule).
-<<<<<<< HEAD
-        The target critic (nn.Module)
-=======
-        The target critic (nn.Module).
->>>>>>> 4f7da895
+        Args:
+            fabric (Fabric): the fabric object.
+            actions_dim (Sequence[int]): the dimension of the actions.
+            is_continuous (bool): whether or not the actions are continuous.
+            args (DreamerV2Args): the hyper-parameters of DreamerV2.
+            obs_space (Dict[str, Any]): the observation space.
+            cnn_keys (Sequence[str]): the keys of the observation space to encode through the cnn encoder.
+            mlp_keys (Sequence[str]): the keys of the observation space to encode through the mlp encoder.
+            world_model_state (Dict[str, Tensor], optional): the state of the world model.
+                Default to None.
+            actor_state: (Dict[str, Tensor], optional): the state of the actor.
+                Default to None.
+            critic_state: (Dict[str, Tensor], optional): the state of the critic.
+                Default to None.
+
+        Returns:
+            The world model (WorldModel): composed by the encoder, rssm, observation and reward models and the continue model.
+            The actor (_FabricModule).
+            The critic (_FabricModule).
+    <<<<<<< HEAD
+            The target critic (nn.Module)
+    =======
+            The target critic (nn.Module).
+    >>>>>>> 4f7da895a5f480fa0288048a9ef6a8f7da852c9b
     """
     if args.cnn_channels_multiplier <= 0:
         raise ValueError(f"cnn_channels_multiplier must be greater than zero, given {args.cnn_channels_multiplier}")
