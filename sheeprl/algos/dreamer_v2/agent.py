import copy
from typing import Any, Dict, List, Optional, Sequence, Tuple

import numpy as np
import torch
import torch.nn.functional as F
from lightning.fabric import Fabric
from lightning.fabric.wrappers import _FabricModule
from torch import Tensor, nn
from torch.distributions import (
    Distribution,
    Independent,
    Normal,
    OneHotCategorical,
    OneHotCategoricalStraightThrough,
    TanhTransform,
    TransformedDistribution,
)

from sheeprl.algos.dreamer_v2.args import DreamerV2Args
from sheeprl.algos.dreamer_v2.utils import compute_stochastic_state, init_weights
from sheeprl.models.models import CNN, MLP, DeCNN, LayerNormGRUCell, MultiDecoder, MultiEncoder
from sheeprl.utils.distribution import TruncatedNormal
from sheeprl.utils.model import LayerNormChannelLast, ModuleType, cnn_forward


class CNNEncoder(nn.Module):
<<<<<<< HEAD
    def __init__(
        self,
        keys: Sequence[str],
        input_channels: Sequence[int],
        image_size: Tuple[int, int],
        channels_multiplier: int,
        layer_norm: bool = False,
        activation: ModuleType = nn.ELU,
    ) -> None:
        super().__init__()
        self.keys = keys
        self.input_dim = (sum(input_channels), *image_size)
        self.model = nn.Sequential(
            CNN(
                input_channels=sum(input_channels),
                hidden_channels=(torch.tensor([1, 2, 4, 8]) * channels_multiplier).tolist(),
                layer_args={"kernel_size": 4, "stride": 2},
                activation=activation,
                norm_layer=[LayerNormChannelLast for _ in range(4)] if layer_norm else None,
                norm_args=[{"normalized_shape": (2**i) * channels_multiplier} for i in range(4)]
                if layer_norm
                else None,
            ),
            nn.Flatten(-3, -1),
        )
        with torch.no_grad():
            self.output_dim = self.model(torch.zeros(1, *self.input_dim)).shape[-1]

    def forward(self, obs: Dict[str, Tensor]) -> Tensor:
        x = torch.cat([obs[k] for k in self.keys], -3)  # channels dimension
        return cnn_forward(self.model, x, x.shape[-3:], (-1,))


class MLPEncoder(nn.Module):
    def __init__(
        self,
        keys: Sequence[str],
=======
    """The Dreamer-V2 image encoder. This is composed of 4 `nn.Conv2d` with
    kernel_size=3, stride=2 and padding=1. No bias is used if a `nn.LayerNorm`
    is used after the convolution. This 4-stages model assumes that the image
    is a 64x64. If more than one image is to be encoded, then those will
    be concatenated on the channel dimension and fed to the encoder.

    Args:
        keys (Sequence[str]): the keys representing the image observations to encode.
        input_channels (Sequence[int]): the input channels, one for each image observation to encode.
        image_size (Tuple[int, int]): the image size as (Height,Width).
        channels_multiplier (int): the multiplier for the output channels. Given the 4 stages, the 4 output channels
            will be [1, 2, 4, 8] * `channels_multiplier`.
        layer_norm (bool, optional): whether to apply the layer normalization.
            Defaults to True.
        activation (ModuleType, optional): the activation function.
            Defaults to nn.ELU.
    """

    def __init__(
        self,
        keys: Sequence[str],
        input_channels: Sequence[int],
        image_size: Tuple[int, int],
        channels_multiplier: int,
        layer_norm: bool = False,
        activation: ModuleType = nn.ELU,
    ) -> None:
        super().__init__()
        self.keys = keys
        self.input_dim = (sum(input_channels), *image_size)
        self.model = nn.Sequential(
            CNN(
                input_channels=sum(input_channels),
                hidden_channels=(torch.tensor([1, 2, 4, 8]) * channels_multiplier).tolist(),
                layer_args={"kernel_size": 4, "stride": 2},
                activation=activation,
                norm_layer=[LayerNormChannelLast for _ in range(4)] if layer_norm else None,
                norm_args=[{"normalized_shape": (2**i) * channels_multiplier} for i in range(4)]
                if layer_norm
                else None,
            ),
            nn.Flatten(-3, -1),
        )
        with torch.no_grad():
            self.output_dim = self.model(torch.zeros(1, *self.input_dim)).shape[-1]

    def forward(self, obs: Dict[str, Tensor]) -> Tensor:
        x = torch.cat([obs[k] for k in self.keys], -3)  # channels dimension
        return cnn_forward(self.model, x, x.shape[-3:], (-1,))


class MLPEncoder(nn.Module):
    """The Dreamer-V3 vector encoder. This is composed of N `nn.Linear` layers, where
    N is specified by `mlp_layers`. No bias is used if a `nn.LayerNorm` is used after the linear layer.
    If more than one vector is to be encoded, then those will concatenated on the last
    dimension before being fed to the encoder.

    Args:
        keys (Sequence[str]): the keys representing the vector observations to encode.
        input_dims (Sequence[int]): the dimensions of every vector to encode.
        mlp_layers (int, optional): how many mlp layers.
            Defaults to 4.
        dense_units (int, optional): the dimension of every mlp.
            Defaults to 512.
        layer_norm (bool, optional): whether to apply the layer normalization.
            Defaults to True.
        activation (ModuleType, optional): the activation function after every layer.
            Defaults to nn.ELU.
    """

    def __init__(
        self,
        keys: Sequence[str],
>>>>>>> f336e63d
        input_dims: Sequence[int],
        mlp_layers: int = 4,
        dense_units: int = 512,
        layer_norm: bool = False,
        activation: ModuleType = nn.ELU,
    ) -> None:
        super().__init__()
        self.keys = keys
        self.input_dim = sum(input_dims)
        self.model = MLP(
            self.input_dim,
            None,
            [dense_units] * mlp_layers,
            activation=activation,
            norm_layer=[nn.LayerNorm for _ in range(mlp_layers)] if layer_norm else None,
            norm_args=[{"normalized_shape": dense_units} for _ in range(mlp_layers)] if layer_norm else None,
        )
        self.output_dim = dense_units
<<<<<<< HEAD

    def forward(self, obs: Dict[str, Tensor]) -> Tensor:
        x = torch.cat([obs[k] for k in self.keys], -1).type(torch.float32)
        return self.model(x)
=======

    def forward(self, obs: Dict[str, Tensor]) -> Tensor:
        x = torch.cat([obs[k] for k in self.keys], -1).type(torch.float32)
        return self.model(x)


class CNNDecoder(nn.Module):
    """The almost-exact inverse of the `CNNEncoder` class, where in 4 stages it reconstructs
    the observation image to 64x64. If multiple images are to be reconstructed,
    then it will create a dictionary with an entry for every reconstructed image.
    No bias is used if a `nn.LayerNorm` is used after the `nn.Conv2dTranspose` layer.
>>>>>>> f336e63d

    Args:
        keys (Sequence[str]): the keys of the image observation to be reconstructed.
        output_channels (Sequence[int]): the output channels, one for every image observation.
        channels_multiplier (int): the channels multiplier, same for the encoder network.
        latent_state_size (int): the size of the latent state. Before applying the decoder,
            a `nn.Linear` layer is used to project the latent state to a feature vector.
        cnn_encoder_output_dim (int): the output of the image encoder.
        image_size (Tuple[int, int]): the final image size.
        activation (nn.Module, optional): the activation function.
            Defaults to nn.ELU.
        layer_norm (bool, optional): whether to apply the layer normalization.
            Defaults to True.
    """

    def __init__(
        self,
        keys: Sequence[str],
        output_channels: Sequence[int],
        channels_multiplier: int,
        latent_state_size: int,
        cnn_encoder_output_dim: int,
        image_size: Tuple[int, int],
        activation: nn.Module = nn.ELU,
        layer_norm: bool = False,
    ) -> None:
        super().__init__()
        self.keys = keys
        self.output_channels = output_channels
        self.cnn_encoder_output_dim = cnn_encoder_output_dim
        self.image_size = image_size
        self.output_dim = (sum(output_channels), *image_size)
        self.model = nn.Sequential(
            nn.Linear(latent_state_size, cnn_encoder_output_dim),
            nn.Unflatten(1, (cnn_encoder_output_dim, 1, 1)),
            DeCNN(
                input_channels=cnn_encoder_output_dim,
                hidden_channels=(torch.tensor([4, 2, 1]) * channels_multiplier).tolist() + [self.output_dim[0]],
                layer_args=[
                    {"kernel_size": 5, "stride": 2},
                    {"kernel_size": 5, "stride": 2},
                    {"kernel_size": 6, "stride": 2},
                    {"kernel_size": 6, "stride": 2},
                ],
                activation=[activation, activation, activation, None],
                norm_layer=[LayerNormChannelLast for _ in range(3)] + [None] if layer_norm else None,
                norm_args=[
                    {"normalized_shape": (2 ** (4 - i - 2)) * channels_multiplier} for i in range(self.output_dim[0])
                ]
                + [None]
                if layer_norm
                else None,
            ),
        )

    def forward(self, latent_states: Tensor) -> Dict[str, Tensor]:
        reconstructed_obs = {}
        x = cnn_forward(self.model, latent_states, (latent_states.shape[-1],), self.output_dim)
        reconstructed_obs.update(
            {k: rec_obs for k, rec_obs in zip(self.keys, torch.split(x, self.output_channels, -3))}
        )
        return reconstructed_obs


class MLPDecoder(nn.Module):
    """The exact inverse of the MLPEncoder. This is composed of N `nn.Linear` layers, where
    N is specified by `mlp_layers`. No bias is used if a `nn.LayerNorm` is used after the linear layer.
    If more than one vector is to be decoded, then it will create a dictionary with an entry
    for every reconstructed vector.

    Args:
        keys (Sequence[str]): the keys representing the vector observations to decode.
        output_dims (Sequence[int]): the dimensions of every vector to decode.
        latent_state_size (int): the dimension of the latent state.
        mlp_layers (int, optional): how many mlp layers.
            Defaults to 4.
        dense_units (int, optional): the dimension of every mlp.
            Defaults to 512.
        layer_norm (bool, optional): whether to apply the layer normalization.
            Defaults to True.
        activation (ModuleType, optional): the activation function after every layer.
            Defaults to nn.ELU.
    """

<<<<<<< HEAD
class CNNDecoder(nn.Module):
    def __init__(
        self,
        keys: Sequence[str],
        output_channels: Sequence[int],
        channels_multiplier: int,
        latent_state_size: int,
        cnn_encoder_output_dim: int,
        image_size: Tuple[int, int],
        activation: nn.Module = nn.ELU,
        layer_norm: bool = False,
    ) -> None:
        super().__init__()
        self.keys = keys
        self.output_channels = output_channels
        self.cnn_encoder_output_dim = cnn_encoder_output_dim
        self.image_size = image_size
        self.output_dim = (sum(output_channels), *image_size)
        self.model = nn.Sequential(
            nn.Linear(latent_state_size, cnn_encoder_output_dim),
            nn.Unflatten(1, (cnn_encoder_output_dim, 1, 1)),
            DeCNN(
                input_channels=cnn_encoder_output_dim,
                hidden_channels=(torch.tensor([4, 2, 1]) * channels_multiplier).tolist() + [self.output_dim[0]],
                layer_args=[
                    {"kernel_size": 5, "stride": 2},
                    {"kernel_size": 5, "stride": 2},
                    {"kernel_size": 6, "stride": 2},
                    {"kernel_size": 6, "stride": 2},
                ],
                activation=[activation, activation, activation, None],
                norm_layer=[LayerNormChannelLast for _ in range(3)] + [None] if layer_norm else None,
                norm_args=[
                    {"normalized_shape": (2 ** (4 - i - 2)) * channels_multiplier} for i in range(self.output_dim[0])
                ]
                + [None]
                if layer_norm
                else None,
            ),
        )

    def forward(self, latent_states: Tensor) -> Dict[str, Tensor]:
        reconstructed_obs = {}
        x = cnn_forward(self.model, latent_states, (latent_states.shape[-1],), self.output_dim)
        reconstructed_obs.update(
            {k: rec_obs for k, rec_obs in zip(self.keys, torch.split(x, self.output_channels, -3))}
        )
        return reconstructed_obs


class MLPDecoder(nn.Module):
    def __init__(
        self,
        keys: Sequence[str],
=======
    def __init__(
        self,
        keys: Sequence[str],
>>>>>>> f336e63d
        output_dims: Sequence[str],
        latent_state_size: int,
        mlp_layers: int = 4,
        dense_units: int = 512,
        activation: ModuleType = nn.ELU,
        layer_norm: bool = False,
    ) -> None:
        super().__init__()
        self.output_dims = output_dims
        self.keys = keys
        self.model = MLP(
            latent_state_size,
            None,
            [dense_units] * mlp_layers,
            activation=activation,
            norm_layer=[nn.LayerNorm for _ in range(mlp_layers)] if layer_norm else None,
            norm_args=[{"normalized_shape": dense_units} for _ in range(mlp_layers)] if layer_norm else None,
        )
        self.heads = nn.ModuleList([nn.Linear(dense_units, mlp_dim) for mlp_dim in self.output_dims])

    def forward(self, latent_states: Tensor) -> Dict[str, Tensor]:
        reconstructed_obs = {}
        x = self.model(latent_states)
        reconstructed_obs.update({k: h(x) for k, h in zip(self.keys, self.heads)})
        return reconstructed_obs


class RecurrentModel(nn.Module):
    """Recurrent model for the model-base Dreamer-V3 agent.
    This implementation uses the `sheeprl.models.models.LayerNormGRUCell`, which combines
    the standard GRUCell from PyTorch with the `nn.LayerNorm`, where the normalization is applied
    right after having computed the projection from the input to the weight space.

    Args:
        input_size (int): the input size of the model.
        recurrent_state_size (int): the size of the recurrent state.
<<<<<<< HEAD
=======
        dense_units (int): the number of dense units.
>>>>>>> f336e63d
        activation (nn.Module): the activation function.
            Default to ELU.
        layer_norm (bool): whether to use the LayerNorm inside the GRU.
            Defaults to True.
    """

    def __init__(
        self,
        input_size: int,
        recurrent_state_size: int,
        dense_units: int,
        activation: nn.Module = nn.ELU,
        layer_norm: bool = False,
    ) -> None:
        super().__init__()
        self.mlp = MLP(
            input_dims=input_size,
            output_dim=None,
            hidden_sizes=[dense_units],
            activation=activation,
            norm_layer=[nn.LayerNorm] if layer_norm else None,
            norm_args=[{"normalized_shape": dense_units}] if layer_norm else None,
        )
        self.rnn = LayerNormGRUCell(dense_units, recurrent_state_size, bias=True, batch_first=False, layer_norm=True)

    def forward(self, input: Tensor, recurrent_state: Tensor) -> Tensor:
        """
        Compute the next recurrent state from the latent state (stochastic and recurrent states) and the actions.

        Args:
            input (Tensor): the input tensor composed by the stochastic state and the actions concatenated together.
            recurrent_state (Tensor): the previous recurrent state.

        Returns:
            the computed recurrent output and recurrent state.
        """
        feat = self.mlp(input)
        out = self.rnn(feat, recurrent_state)
        return out


class RSSM(nn.Module):
    """RSSM model for the model-base Dreamer agent.

    Args:
        recurrent_model (_FabricModule): the recurrent model of the RSSM model described in
        [https://arxiv.org/abs/1811.04551](https://arxiv.org/abs/1811.04551).
        representation_model (_FabricModule): the representation model composed by a multi-layer perceptron
            to compute the stochastic part of the latent state.
            For more information see [https://arxiv.org/abs/2010.02193](https://arxiv.org/abs/2010.02193).
        transition_model (_FabricModule): the transition model described in
            [https://arxiv.org/abs/2010.02193](https://arxiv.org/abs/2010.02193).
            The model is composed by a multu-layer perceptron to predict the stochastic part of the latent state.
        discrete (int, optional): the size of the Categorical variables.
            Defaults to 32.
    """

    def __init__(
        self,
        recurrent_model: _FabricModule,
        representation_model: _FabricModule,
        transition_model: _FabricModule,
        discrete: Optional[int] = 32,
    ) -> None:
        super().__init__()
        self.recurrent_model = recurrent_model
        self.representation_model = representation_model
        self.transition_model = transition_model
        self.discrete = discrete

    def dynamic(
        self, posterior: Tensor, recurrent_state: Tensor, action: Tensor, embedded_obs: Tensor, is_first: Tensor
    ) -> Tuple[Tensor, Tensor, Tensor, Tensor, Tensor]:
        """
        Perform one step of the dynamic learning:
            Recurrent model: compute the recurrent state from the previous latent space, the action taken by the agent,
                i.e., it computes the deterministic state (or ht).
            Transition model: predict the prior from the recurrent output.
            Representation model: compute the posterior from the recurrent state and from
                the embedded observations provided by the environment.
        For more information see [https://arxiv.org/abs/1811.04551](https://arxiv.org/abs/1811.04551)
        and [https://arxiv.org/abs/2010.02193](https://arxiv.org/abs/2010.02193).

        Args:
            posterior (Tensor): the stochastic state computed by the representation model (posterior). It is expected
                to be of dimension `[stoch_size, self.discrete]`, which by default is `[32, 32]`.
            recurrent_state (Tensor): a tuple representing the recurrent state of the recurrent model.
            action (Tensor): the action taken by the agent.
            embedded_obs (Tensor): the embedded observations provided by the environment.
            is_first (Tensor): if this is the first step in the episode.

        Returns:
            The recurrent state (Tensor): the recurrent state of the recurrent model.
            The posterior stochastic state (Tensor): computed by the representation model
            The prior stochastic state (Tensor): computed by the transition model
            The logits of the posterior state (Tensor): computed by the transition model from the recurrent state.
            The logits of the prior state (Tensor): computed by the transition model from the recurrent state.
            from the recurrent state and the embbedded observation.
        """
        action = (1 - is_first) * action
        posterior = (1 - is_first) * posterior.view(*posterior.shape[:-2], -1)
        recurrent_state = (1 - is_first) * recurrent_state
        recurrent_state = self.recurrent_model(torch.cat((posterior, action), -1), recurrent_state)
        prior_logits, prior = self._transition(recurrent_state)
        posterior_logits, posterior = self._representation(recurrent_state, embedded_obs)
        return recurrent_state, posterior, prior, posterior_logits, prior_logits

    def _representation(self, recurrent_state: Tensor, embedded_obs: Tensor) -> Tuple[Tensor, Tensor]:
        """
        Args:
            recurrent_state (Tensor): the recurrent state of the recurrent model, i.e.,
                what is called h or deterministic state in
                [https://arxiv.org/abs/1811.04551](https://arxiv.org/abs/1811.04551).
            embedded_obs (Tensor): the embedded real observations provided by the environment.

        Returns:
            logits (Tensor): the logits of the distribution of the posterior state.
            posterior (Tensor): the sampled posterior stochastic state.
        """
        logits = self.representation_model(torch.cat((recurrent_state, embedded_obs), -1))
        return logits, compute_stochastic_state(logits, discrete=self.discrete)

    def _transition(self, recurrent_out: Tensor) -> Tuple[Tensor, Tensor]:
        """
        Args:
            recurrent_out (Tensor): the output of the recurrent model, i.e., the deterministic part of the latent space.

        Returns:
            logits (Tensor): the logits of the distribution of the prior state.
            prior (Tensor): the sampled prior stochastic state.
        """
        logits = self.transition_model(recurrent_out)
        return logits, compute_stochastic_state(logits, discrete=self.discrete)

    def imagination(self, prior: Tensor, recurrent_state: Tensor, actions: Tensor) -> Tuple[Tensor, Tensor]:
        """
        One-step imagination of the next latent state.
        It can be used several times to imagine trajectories in the latent space (Transition Model).

        Args:
            prior (Tensor): the prior state.
            recurrent_state (Tensor): the recurrent state of the recurrent model.
            actions (Tensor): the actions taken by the agent.

        Returns:
            The imagined prior state (Tuple[Tensor, Tensor]): the imagined prior state.
            The recurrent state (Tensor).
        """
        recurrent_state = self.recurrent_model(torch.cat((prior, actions), -1), recurrent_state)
        _, imagined_prior = self._transition(recurrent_state)
        return imagined_prior, recurrent_state


class Actor(nn.Module):
    """
    The wrapper class of the Dreamer_v2 Actor model.

    Args:
        latent_state_size (int): the dimension of the latent state (stochastic size + recurrent_state_size).
        actions_dim (Sequence[int]): the dimension in output of the actor.
            The number of actions if continuous, the dimension of the action if discrete.
        is_continuous (bool): whether or not the actions are continuous.
        init_std (float): the amount to sum to the input of the softplus function for the standard deviation.
            Default to 5.
        min_std (float): the minimum standard deviation for the actions.
            Default to 0.1.
        dense_units (int): the dimension of the hidden dense layers.
            Default to 400.
        activation (int): the activation function to apply after the dense layers.
            Default to nn.ELU.
        mlp_layers (int): the number of linear layers.
            Default to 4.
        distribution (str): the distribution for the action. Possible values are: `auto`, `discrete`, `normal`,
            `tanh_normal` and `trunc_normal`. If `auto`, then the distribution will be `discrete` if the
            space is a discrete one, `trunc_normal` otherwise.
            Defaults to `auto`.
        layer_norm (bool): whether or not to use the layer norm.
            Default to False.
    """

    def __init__(
        self,
        latent_state_size: int,
        actions_dim: Sequence[int],
        is_continuous: bool,
        init_std: float = 0.0,
        min_std: float = 0.1,
        dense_units: int = 400,
        activation: nn.Module = nn.ELU,
        mlp_layers: int = 4,
        distribution: str = "auto",
        layer_norm: bool = False,
    ) -> None:
        super().__init__()
        self.distribution = distribution.lower()
        if self.distribution not in ("auto", "normal", "tanh_normal", "discrete", "trunc_normal"):
            raise ValueError(
                "The distribution must be on of: `auto`, `discrete`, `normal`, `tanh_normal` and `trunc_normal`. "
                f"Found: {self.distribution}"
            )
        if self.distribution == "discrete" and is_continuous:
            raise ValueError("You have choose a discrete distribution but `is_continuous` is true")
        if self.distribution == "auto":
            if is_continuous:
                self.distribution = "trunc_normal"
            else:
                self.distribution = "discrete"
        self.model = MLP(
            input_dims=latent_state_size,
            output_dim=None,
            hidden_sizes=[dense_units] * mlp_layers,
            activation=activation,
            flatten_dim=None,
            norm_layer=[nn.LayerNorm for _ in range(mlp_layers)] if layer_norm else None,
            norm_args=[{"normalized_shape": dense_units} for _ in range(mlp_layers)] if layer_norm else None,
        )
        if is_continuous:
            self.mlp_heads = nn.ModuleList([nn.Linear(dense_units, sum(actions_dim) * 2)])
        else:
            self.mlp_heads = nn.ModuleList([nn.Linear(dense_units, action_dim) for action_dim in actions_dim])
        self.actions_dim = actions_dim
        self.is_continuous = is_continuous
        self.init_std = torch.tensor(init_std)
        self.min_std = min_std

    def forward(
        self, state: Tensor, is_training: bool = True, mask: Optional[Dict[str, Tensor]] = None
    ) -> Tuple[Sequence[Tensor], Sequence[Distribution]]:
        """
        Call the forward method of the actor model and reorganizes the result with shape (batch_size, *, num_actions),
        where * means any number of dimensions including None.

        Args:
            state (Tensor): the current state of shape (batch_size, *, stochastic_size + recurrent_state_size).
            is_training (bool): whether it is in the training phase.
                Default to True.
            mask (Dict[str, Tensor], optional): the action mask (which actions can be selected).
                Default to None.

        Returns:
            The tensor of the actions taken by the agent with shape (batch_size, *, num_actions).
            The distribution of the actions
        """
        out: Tensor = self.model(state)
        pre_dist: List[Tensor] = [head(out) for head in self.mlp_heads]
        if self.is_continuous:
            mean, std = torch.chunk(pre_dist[0], 2, -1)
            if self.distribution == "tanh_normal":
                mean = 5 * torch.tanh(mean / 5)
                std = F.softplus(std + self.init_std) + self.min_std
                actions_dist = Normal(mean, std)
                actions_dist = Independent(TransformedDistribution(actions_dist, TanhTransform()), 1)
            elif self.distribution == "normal":
                actions_dist = Normal(mean, std)
                actions_dist = Independent(actions_dist, 1)
            elif self.distribution == "trunc_normal":
                std = 2 * torch.sigmoid((std + self.init_std) / 2) + self.min_std
                dist = TruncatedNormal(torch.tanh(mean), std, -1, 1)
                actions_dist = Independent(dist, 1)
            if is_training:
                actions = actions_dist.rsample()
            else:
                sample = actions_dist.sample((100,))
                log_prob = actions_dist.log_prob(sample)
                actions = sample[log_prob.argmax(0)].view(1, 1, -1)
            actions = [actions]
            actions_dist = [actions_dist]
        else:
            actions_dist: List[Distribution] = []
            actions: List[Tensor] = []
            for logits in pre_dist:
                actions_dist.append(OneHotCategoricalStraightThrough(logits=logits))
                if is_training:
                    actions.append(actions_dist[-1].rsample())
                else:
                    actions.append(actions_dist[-1].mode)
        return tuple(actions), tuple(actions_dist)


class MinedojoActor(Actor):
    def __init__(
        self,
        latent_state_size: int,
        actions_dim: Sequence[int],
        is_continuous: bool,
        init_std: float = 0,
        min_std: float = 0.1,
        dense_units: int = 400,
        activation: nn.Module = nn.ELU,
        mlp_layers: int = 4,
        distribution: str = "auto",
        layer_norm: bool = False,
    ) -> None:
        super().__init__(
            latent_state_size,
            actions_dim,
            is_continuous,
            init_std,
            min_std,
            dense_units,
            activation,
            mlp_layers,
            distribution,
            layer_norm,
        )

    def forward(
        self, state: Tensor, is_training: bool = True, mask: Optional[Dict[str, Tensor]] = None
    ) -> Tuple[Sequence[Tensor], Sequence[Distribution]]:
        """
        Call the forward method of the actor model and reorganizes the result with shape (batch_size, *, num_actions),
        where * means any number of dimensions including None.

        Args:
            state (Tensor): the current state of shape (batch_size, *, stochastic_size + recurrent_state_size).
            is_training (bool): whether it is in the training phase.
                Default to True.
            mask (Dict[str, Tensor], optional): the action mask (which actions can be selected).
                Default to None.

        Returns:
            The tensor of the actions taken by the agent with shape (batch_size, *, num_actions).
            The distribution of the actions
        """
        out: Tensor = self.model(state)
        actions_logits: List[Tensor] = [head(out) for head in self.mlp_heads]
        actions_dist: List[Distribution] = []
        actions: List[Tensor] = []
        functional_action = None
        for i, logits in enumerate(actions_logits):
            if mask is not None:
                if i == 0:
                    logits[torch.logical_not(mask["mask_action_type"].expand_as(logits))] = -torch.inf
                elif i == 1:
                    mask["mask_craft_smelt"] = mask["mask_craft_smelt"].expand_as(logits)
                    for t in range(functional_action.shape[0]):
                        for b in range(functional_action.shape[1]):
                            sampled_action = functional_action[t, b].item()
                            if sampled_action == 15:  # Craft action
                                logits[t, b][torch.logical_not(mask["mask_craft_smelt"][t, b])] = -torch.inf
                elif i == 2:
                    mask["mask_destroy"][t, b] = mask["mask_destroy"].expand_as(logits)
                    mask["mask_equip/place"] = mask["mask_equip/place"].expand_as(logits)
                    for t in range(functional_action.shape[0]):
                        for b in range(functional_action.shape[1]):
                            sampled_action = functional_action[t, b].item()
                            if sampled_action in (16, 17):  # Equip/Place action
                                logits[t, b][torch.logical_not(mask["mask_equip/place"][t, b])] = -torch.inf
                            elif sampled_action == 18:  # Destroy action
                                logits[t, b][torch.logical_not(mask["mask_destroy"][t, b])] = -torch.inf
            actions_dist.append(OneHotCategoricalStraightThrough(logits=logits))
            if is_training:
                actions.append(actions_dist[-1].rsample())
            else:
                actions.append(actions_dist[-1].mode)
            if functional_action is None:
                functional_action = actions[0].argmax(dim=-1)  # [T, B]
        return tuple(actions), tuple(actions_dist)


class WorldModel(nn.Module):
    """
    Wrapper class for the World model.

    Args:
        encoder (_FabricModule): the encoder.
        rssm (RSSM): the rssm.
        observation_model (_FabricModule): the observation model.
        reward_model (_FabricModule): the reward model.
        continue_model (_FabricModule, optional): the continue model.
    """

    def __init__(
        self,
        encoder: _FabricModule,
        rssm: RSSM,
        observation_model: _FabricModule,
        reward_model: _FabricModule,
        continue_model: Optional[_FabricModule],
    ) -> None:
        super().__init__()
        self.encoder = encoder
        self.rssm = rssm
        self.observation_model = observation_model
        self.reward_model = reward_model
        self.continue_model = continue_model


class PlayerDV2(nn.Module):
    """
    The model of the Dreamer_v1 player.

    Args:
        encoder (nn.Module): the encoder.
        recurrent_model (nn.Module): the recurrent model.
        representation_model (nn.Module): the representation model.
        actor (nn.Module): the actor.
        actions_dim (Sequence[int]): the dimension of the actions.
        expl_amount (float): the exploration amout to use during training.
        num_envs (int): the number of environments.
        stochastic_size (int): the size of the stochastic state.
        recurrent_state_size (int): the size of the recurrent state.
        device (torch.device): the device to work on.
        discrete_size (int): the dimension of a single Categorical variable in the
            stochastic state (prior or posterior).
            Defaults to 32.
    """

    def __init__(
        self,
        encoder: nn.Module,
        recurrent_model: nn.Module,
        representation_model: nn.Module,
        actor: nn.Module,
        actions_dim: Sequence[int],
        expl_amount: float,
        num_envs: int,
        stochastic_size: int,
        recurrent_state_size: int,
        device: torch.device,
        discrete_size: int = 32,
    ) -> None:
        super().__init__()
        self.encoder = encoder
        self.recurrent_model = recurrent_model
        self.representation_model = representation_model
        self.actor = actor
        self.device = device
        self.expl_amount = expl_amount
        self.actions_dim = actions_dim
        self.stochastic_size = stochastic_size
        self.discrete_size = discrete_size
        self.recurrent_state_size = recurrent_state_size
        self.num_envs = num_envs

    def init_states(self, reset_envs: Optional[Sequence[int]] = None) -> None:
        """Initialize the states and the actions for the ended environments.

        Args:
            reset_envs (Optional[Sequence[int]], optional): which environments' states to reset.
                If None, then all environments' states are reset.
                Defaults to None.
        """
        if reset_envs is None or len(reset_envs) == 0:
            self.actions = torch.zeros(1, self.num_envs, np.sum(self.actions_dim), device=self.device)
            self.recurrent_state = torch.zeros(1, self.num_envs, self.recurrent_state_size, device=self.device)
            self.stochastic_state = torch.zeros(
                1, self.num_envs, self.stochastic_size * self.discrete_size, device=self.device
            )
        else:
            self.actions[:, reset_envs] = torch.zeros_like(self.actions[:, reset_envs])
            self.recurrent_state[:, reset_envs] = torch.zeros_like(self.recurrent_state[:, reset_envs])
            self.stochastic_state[:, reset_envs] = torch.zeros_like(self.stochastic_state[:, reset_envs])

    def get_exploration_action(
        self,
        obs: Dict[str, Tensor],
        is_continuous: bool,
        mask: Optional[Dict[str, Tensor]] = None,
    ) -> Tensor:
        """
        Return the actions with a certain amount of noise for exploration.

        Args:
            obs (Dict[str, Tensor]): the current observations.
            is_continuous (bool): whether or not the actions are continuous.
            mask (Dict[str, Tensor], optional): the action mask (which actions can be selected).
                Default to None.

        Returns:
            The actions the agent has to perform.
        """
        actions = self.get_greedy_action(obs, mask=mask)
        if is_continuous:
            self.actions = torch.cat(actions, -1)
            if self.expl_amount > 0.0:
                self.actions = torch.clip(Normal(self.actions, self.expl_amount).sample(), -1, 1)
            expl_actions = [self.actions]
        else:
            expl_actions = []
            for act in actions:
                sample = OneHotCategorical(logits=torch.zeros_like(act)).sample().to(self.device)
                expl_actions.append(
                    torch.where(torch.rand(act.shape[:1], device=self.device) < self.expl_amount, sample, act)
                )
            self.actions = torch.cat(expl_actions, -1)
        return tuple(expl_actions)

    def get_greedy_action(
        self,
        obs: Dict[str, Tensor],
        is_training: bool = True,
        mask: Optional[Dict[str, Tensor]] = None,
    ) -> Sequence[Tensor]:
        """
        Return the greedy actions.

        Args:
            obs (Dict[str, Tensor]): the current observations.
            is_training (bool): whether it is training.
                Default to True.
            mask (Dict[str, Tensor], optional): the action mask (which actions can be selected).
                Default to None.

        Returns:
            The actions the agent has to perform.
        """
        embedded_obs = self.encoder(obs)
        self.recurrent_state = self.recurrent_model(
            torch.cat((self.stochastic_state, self.actions), -1), self.recurrent_state
        )
        posterior_logits = self.representation_model(torch.cat((self.recurrent_state, embedded_obs), -1))
        stochastic_state = compute_stochastic_state(posterior_logits, discrete=self.discrete_size)
        self.stochastic_state = stochastic_state.view(
            *stochastic_state.shape[:-2], self.stochastic_size * self.discrete_size
        )
        actions, _ = self.actor(torch.cat((self.stochastic_state, self.recurrent_state), -1), is_training, mask)
        self.actions = torch.cat(actions, -1)
        return actions


def build_models(
    fabric: Fabric,
    actions_dim: Sequence[int],
    is_continuous: bool,
    args: DreamerV2Args,
    obs_space: Dict[str, Any],
    cnn_keys: Optional[Sequence[str]],
    mlp_keys: Optional[Sequence[str]],
    world_model_state: Optional[Dict[str, Tensor]] = None,
    actor_state: Optional[Dict[str, Tensor]] = None,
    critic_state: Optional[Dict[str, Tensor]] = None,
    target_critic_state: Optional[Dict[str, Tensor]] = None,
<<<<<<< HEAD
) -> Tuple[WorldModel, _FabricModule, _FabricModule, torch.nn.Module]:
=======
) -> Tuple[WorldModel, _FabricModule, _FabricModule, nn.Module]:
>>>>>>> f336e63d
    """Build the models and wrap them with Fabric.

    Args:
        fabric (Fabric): the fabric object.
        actions_dim (Sequence[int]): the dimension of the actions.
        is_continuous (bool): whether or not the actions are continuous.
        args (DreamerV2Args): the hyper-parameters of DreamerV2.
        obs_space (Dict[str, Any]): the observation space.
        cnn_keys (Sequence[str]): the keys of the observation space to encode through the cnn encoder.
        mlp_keys (Sequence[str]): the keys of the observation space to encode through the mlp encoder.
        world_model_state (Dict[str, Tensor], optional): the state of the world model.
            Default to None.
        actor_state: (Dict[str, Tensor], optional): the state of the actor.
            Default to None.
        critic_state: (Dict[str, Tensor], optional): the state of the critic.
            Default to None.
<<<<<<< HEAD
=======
        target_critic_state: (Dict[str, Tensor], optional): the state of the critic.
            Default to None.
>>>>>>> f336e63d

    Returns:
        The world model (WorldModel): composed by the encoder, rssm, observation and
        reward models and the continue model.
        The actor (_FabricModule).
        The critic (_FabricModule).
        The target critic (nn.Module).
    """
    if args.cnn_channels_multiplier <= 0:
        raise ValueError(f"cnn_channels_multiplier must be greater than zero, given {args.cnn_channels_multiplier}")
    if args.dense_units <= 0:
        raise ValueError(f"dense_units must be greater than zero, given {args.dense_units}")
    try:
        cnn_act = getattr(nn, args.cnn_act)
    except AttributeError:
        raise ValueError(
            f"Invalid value for cnn_act, given {args.cnn_act}, "
            "must be one of https://pytorch.org/docs/stable/nn.html#non-linear-activations-weighted-sum-nonlinearity"
        )
    try:
        dense_act = getattr(nn, args.dense_act)
    except AttributeError:
        raise ValueError(
            f"Invalid value for dense_act, given {args.dense_act}, "
            "must be one of https://pytorch.org/docs/stable/nn.html#non-linear-activations-weighted-sum-nonlinearity"
        )

    # Sizes
    stochastic_size = args.stochastic_size * args.discrete_size
    latent_state_size = stochastic_size + args.recurrent_state_size
<<<<<<< HEAD
    mlp_dims = [obs_space[k].shape[0] for k in mlp_keys]
=======
>>>>>>> f336e63d

    # Define models
    cnn_encoder = (
        CNNEncoder(
            keys=cnn_keys,
            input_channels=[int(np.prod(obs_space[k].shape[:-2])) for k in cnn_keys],
            image_size=obs_space[cnn_keys[0]].shape[-2:],
            channels_multiplier=args.cnn_channels_multiplier,
            layer_norm=args.layer_norm,
            activation=cnn_act,
        )
        if cnn_keys is not None and len(cnn_keys) > 0
        else None
    )
    mlp_encoder = (
        MLPEncoder(
            keys=mlp_keys,
<<<<<<< HEAD
            input_dims=mlp_dims,
=======
            input_dims=[obs_space[k].shape[0] for k in mlp_keys],
>>>>>>> f336e63d
            mlp_layers=args.mlp_layers,
            dense_units=args.dense_units,
            activation=dense_act,
            layer_norm=args.layer_norm,
        )
        if mlp_keys is not None and len(mlp_keys) > 0
        else None
    )
    encoder = MultiEncoder(cnn_encoder, mlp_encoder)
    recurrent_model = RecurrentModel(
        input_size=int(sum(actions_dim) + stochastic_size),
        recurrent_state_size=args.recurrent_state_size,
        dense_units=args.dense_units,
        layer_norm=args.layer_norm,
    )
    representation_model = MLP(
        input_dims=args.recurrent_state_size + encoder.cnn_output_dim + encoder.mlp_output_dim,
        output_dim=stochastic_size,
        hidden_sizes=[args.hidden_size],
        activation=dense_act,
        flatten_dim=None,
        norm_layer=[nn.LayerNorm] if args.layer_norm else None,
        norm_args=[{"normalized_shape": args.hidden_size}] if args.layer_norm else None,
    )
    transition_model = MLP(
        input_dims=args.recurrent_state_size,
        output_dim=stochastic_size,
        hidden_sizes=[args.hidden_size],
        activation=dense_act,
        flatten_dim=None,
        norm_layer=[nn.LayerNorm] if args.layer_norm else None,
        norm_args=[{"normalized_shape": args.hidden_size}] if args.layer_norm else None,
    )
    rssm = RSSM(
        recurrent_model.apply(init_weights),
        representation_model.apply(init_weights),
        transition_model.apply(init_weights),
        args.discrete_size,
    )
    cnn_decoder = (
        CNNDecoder(
            keys=cnn_keys,
            output_channels=[int(np.prod(obs_space[k].shape[:-2])) for k in cnn_keys],
            channels_multiplier=args.cnn_channels_multiplier,
            latent_state_size=latent_state_size,
            cnn_encoder_output_dim=cnn_encoder.output_dim,
            image_size=obs_space[cnn_keys[0]].shape[-2:],
            activation=cnn_act,
            layer_norm=args.layer_norm,
        )
        if cnn_keys is not None and len(cnn_keys) > 0
        else None
    )
    mlp_decoder = (
        MLPDecoder(
            keys=mlp_keys,
<<<<<<< HEAD
            output_dims=mlp_dims,
=======
            output_dims=[obs_space[k].shape[0] for k in mlp_keys],
>>>>>>> f336e63d
            latent_state_size=latent_state_size,
            mlp_layers=args.mlp_layers,
            dense_units=args.dense_units,
            activation=dense_act,
            layer_norm=args.layer_norm,
        )
        if mlp_keys is not None and len(mlp_keys) > 0
        else None
    )
    observation_model = MultiDecoder(cnn_decoder, mlp_decoder)
    reward_model = MLP(
        input_dims=latent_state_size,
        output_dim=1,
        hidden_sizes=[args.dense_units] * args.mlp_layers,
        activation=dense_act,
        flatten_dim=None,
        norm_layer=[nn.LayerNorm for _ in range(args.mlp_layers)] if args.layer_norm else None,
        norm_args=[{"normalized_shape": args.dense_units} for _ in range(args.mlp_layers)] if args.layer_norm else None,
    )
    if args.use_continues:
        continue_model = MLP(
            input_dims=latent_state_size,
            output_dim=1,
            hidden_sizes=[args.dense_units] * args.mlp_layers,
            activation=dense_act,
            flatten_dim=None,
            norm_layer=[nn.LayerNorm for _ in range(args.mlp_layers)] if args.layer_norm else None,
            norm_args=[{"normalized_shape": args.dense_units} for _ in range(args.mlp_layers)]
            if args.layer_norm
            else None,
        )
    world_model = WorldModel(
        encoder.apply(init_weights),
        rssm,
        observation_model.apply(init_weights),
        reward_model.apply(init_weights),
        continue_model.apply(init_weights) if args.use_continues else None,
    )
    if "minedojo" in args.env_id:
        actor = MinedojoActor(
            latent_state_size=latent_state_size,
            actions_dim=actions_dim,
            is_continuous=is_continuous,
            init_std=args.actor_init_std,
            min_std=args.actor_min_std,
            mlp_layers=args.mlp_layers,
            dense_units=args.dense_units,
            activation=dense_act,
            distribution=args.actor_distribution,
            layer_norm=args.layer_norm,
        )
    else:
        actor = Actor(
            latent_state_size=latent_state_size,
            actions_dim=actions_dim,
            is_continuous=is_continuous,
            init_std=args.actor_init_std,
            min_std=args.actor_min_std,
            mlp_layers=args.mlp_layers,
            dense_units=args.dense_units,
            activation=dense_act,
            distribution=args.actor_distribution,
            layer_norm=args.layer_norm,
        )
    critic = MLP(
        input_dims=latent_state_size,
        output_dim=1,
        hidden_sizes=[args.dense_units] * args.mlp_layers,
        activation=dense_act,
        flatten_dim=None,
        norm_layer=[nn.LayerNorm for _ in range(args.mlp_layers)] if args.layer_norm else None,
        norm_args=[{"normalized_shape": args.dense_units} for _ in range(args.mlp_layers)] if args.layer_norm else None,
    )
    actor.apply(init_weights)
    critic.apply(init_weights)

    # Load models from checkpoint
    if world_model_state:
        world_model.load_state_dict(world_model_state)
    if actor_state:
        actor.load_state_dict(actor_state)
    if critic_state:
        critic.load_state_dict(critic_state)

    # Setup models with Fabric
    world_model.encoder = fabric.setup_module(world_model.encoder)
    world_model.observation_model = fabric.setup_module(world_model.observation_model)
    world_model.reward_model = fabric.setup_module(world_model.reward_model)
    world_model.rssm.recurrent_model = fabric.setup_module(world_model.rssm.recurrent_model)
    world_model.rssm.representation_model = fabric.setup_module(world_model.rssm.representation_model)
    world_model.rssm.transition_model = fabric.setup_module(world_model.rssm.transition_model)
    if world_model.continue_model:
        world_model.continue_model = fabric.setup_module(world_model.continue_model)
    actor = fabric.setup_module(actor)
    critic = fabric.setup_module(critic)
    target_critic = copy.deepcopy(critic.module)
    if target_critic_state:
        target_critic.load_state_dict(target_critic_state)

    return world_model, actor, critic, target_critic<|MERGE_RESOLUTION|>--- conflicted
+++ resolved
@@ -25,7 +25,24 @@
 
 
 class CNNEncoder(nn.Module):
-<<<<<<< HEAD
+    """The Dreamer-V2 image encoder. This is composed of 4 `nn.Conv2d` with
+    kernel_size=3, stride=2 and padding=1. No bias is used if a `nn.LayerNorm`
+    is used after the convolution. This 4-stages model assumes that the image
+    is a 64x64. If more than one image is to be encoded, then those will
+    be concatenated on the channel dimension and fed to the encoder.
+
+    Args:
+        keys (Sequence[str]): the keys representing the image observations to encode.
+        input_channels (Sequence[int]): the input channels, one for each image observation to encode.
+        image_size (Tuple[int, int]): the image size as (Height,Width).
+        channels_multiplier (int): the multiplier for the output channels. Given the 4 stages, the 4 output channels
+            will be [1, 2, 4, 8] * `channels_multiplier`.
+        layer_norm (bool, optional): whether to apply the layer normalization.
+            Defaults to True.
+        activation (ModuleType, optional): the activation function.
+            Defaults to nn.ELU.
+    """
+
     def __init__(
         self,
         keys: Sequence[str],
@@ -60,62 +77,6 @@
 
 
 class MLPEncoder(nn.Module):
-    def __init__(
-        self,
-        keys: Sequence[str],
-=======
-    """The Dreamer-V2 image encoder. This is composed of 4 `nn.Conv2d` with
-    kernel_size=3, stride=2 and padding=1. No bias is used if a `nn.LayerNorm`
-    is used after the convolution. This 4-stages model assumes that the image
-    is a 64x64. If more than one image is to be encoded, then those will
-    be concatenated on the channel dimension and fed to the encoder.
-
-    Args:
-        keys (Sequence[str]): the keys representing the image observations to encode.
-        input_channels (Sequence[int]): the input channels, one for each image observation to encode.
-        image_size (Tuple[int, int]): the image size as (Height,Width).
-        channels_multiplier (int): the multiplier for the output channels. Given the 4 stages, the 4 output channels
-            will be [1, 2, 4, 8] * `channels_multiplier`.
-        layer_norm (bool, optional): whether to apply the layer normalization.
-            Defaults to True.
-        activation (ModuleType, optional): the activation function.
-            Defaults to nn.ELU.
-    """
-
-    def __init__(
-        self,
-        keys: Sequence[str],
-        input_channels: Sequence[int],
-        image_size: Tuple[int, int],
-        channels_multiplier: int,
-        layer_norm: bool = False,
-        activation: ModuleType = nn.ELU,
-    ) -> None:
-        super().__init__()
-        self.keys = keys
-        self.input_dim = (sum(input_channels), *image_size)
-        self.model = nn.Sequential(
-            CNN(
-                input_channels=sum(input_channels),
-                hidden_channels=(torch.tensor([1, 2, 4, 8]) * channels_multiplier).tolist(),
-                layer_args={"kernel_size": 4, "stride": 2},
-                activation=activation,
-                norm_layer=[LayerNormChannelLast for _ in range(4)] if layer_norm else None,
-                norm_args=[{"normalized_shape": (2**i) * channels_multiplier} for i in range(4)]
-                if layer_norm
-                else None,
-            ),
-            nn.Flatten(-3, -1),
-        )
-        with torch.no_grad():
-            self.output_dim = self.model(torch.zeros(1, *self.input_dim)).shape[-1]
-
-    def forward(self, obs: Dict[str, Tensor]) -> Tensor:
-        x = torch.cat([obs[k] for k in self.keys], -3)  # channels dimension
-        return cnn_forward(self.model, x, x.shape[-3:], (-1,))
-
-
-class MLPEncoder(nn.Module):
     """The Dreamer-V3 vector encoder. This is composed of N `nn.Linear` layers, where
     N is specified by `mlp_layers`. No bias is used if a `nn.LayerNorm` is used after the linear layer.
     If more than one vector is to be encoded, then those will concatenated on the last
@@ -137,7 +98,6 @@
     def __init__(
         self,
         keys: Sequence[str],
->>>>>>> f336e63d
         input_dims: Sequence[int],
         mlp_layers: int = 4,
         dense_units: int = 512,
@@ -156,12 +116,6 @@
             norm_args=[{"normalized_shape": dense_units} for _ in range(mlp_layers)] if layer_norm else None,
         )
         self.output_dim = dense_units
-<<<<<<< HEAD
-
-    def forward(self, obs: Dict[str, Tensor]) -> Tensor:
-        x = torch.cat([obs[k] for k in self.keys], -1).type(torch.float32)
-        return self.model(x)
-=======
 
     def forward(self, obs: Dict[str, Tensor]) -> Tensor:
         x = torch.cat([obs[k] for k in self.keys], -1).type(torch.float32)
@@ -173,7 +127,6 @@
     the observation image to 64x64. If multiple images are to be reconstructed,
     then it will create a dictionary with an entry for every reconstructed image.
     No bias is used if a `nn.LayerNorm` is used after the `nn.Conv2dTranspose` layer.
->>>>>>> f336e63d
 
     Args:
         keys (Sequence[str]): the keys of the image observation to be reconstructed.
@@ -258,66 +211,9 @@
             Defaults to nn.ELU.
     """
 
-<<<<<<< HEAD
-class CNNDecoder(nn.Module):
     def __init__(
         self,
         keys: Sequence[str],
-        output_channels: Sequence[int],
-        channels_multiplier: int,
-        latent_state_size: int,
-        cnn_encoder_output_dim: int,
-        image_size: Tuple[int, int],
-        activation: nn.Module = nn.ELU,
-        layer_norm: bool = False,
-    ) -> None:
-        super().__init__()
-        self.keys = keys
-        self.output_channels = output_channels
-        self.cnn_encoder_output_dim = cnn_encoder_output_dim
-        self.image_size = image_size
-        self.output_dim = (sum(output_channels), *image_size)
-        self.model = nn.Sequential(
-            nn.Linear(latent_state_size, cnn_encoder_output_dim),
-            nn.Unflatten(1, (cnn_encoder_output_dim, 1, 1)),
-            DeCNN(
-                input_channels=cnn_encoder_output_dim,
-                hidden_channels=(torch.tensor([4, 2, 1]) * channels_multiplier).tolist() + [self.output_dim[0]],
-                layer_args=[
-                    {"kernel_size": 5, "stride": 2},
-                    {"kernel_size": 5, "stride": 2},
-                    {"kernel_size": 6, "stride": 2},
-                    {"kernel_size": 6, "stride": 2},
-                ],
-                activation=[activation, activation, activation, None],
-                norm_layer=[LayerNormChannelLast for _ in range(3)] + [None] if layer_norm else None,
-                norm_args=[
-                    {"normalized_shape": (2 ** (4 - i - 2)) * channels_multiplier} for i in range(self.output_dim[0])
-                ]
-                + [None]
-                if layer_norm
-                else None,
-            ),
-        )
-
-    def forward(self, latent_states: Tensor) -> Dict[str, Tensor]:
-        reconstructed_obs = {}
-        x = cnn_forward(self.model, latent_states, (latent_states.shape[-1],), self.output_dim)
-        reconstructed_obs.update(
-            {k: rec_obs for k, rec_obs in zip(self.keys, torch.split(x, self.output_channels, -3))}
-        )
-        return reconstructed_obs
-
-
-class MLPDecoder(nn.Module):
-    def __init__(
-        self,
-        keys: Sequence[str],
-=======
-    def __init__(
-        self,
-        keys: Sequence[str],
->>>>>>> f336e63d
         output_dims: Sequence[str],
         latent_state_size: int,
         mlp_layers: int = 4,
@@ -354,10 +250,7 @@
     Args:
         input_size (int): the input size of the model.
         recurrent_state_size (int): the size of the recurrent state.
-<<<<<<< HEAD
-=======
         dense_units (int): the number of dense units.
->>>>>>> f336e63d
         activation (nn.Module): the activation function.
             Default to ELU.
         layer_norm (bool): whether to use the LayerNorm inside the GRU.
@@ -891,11 +784,7 @@
     actor_state: Optional[Dict[str, Tensor]] = None,
     critic_state: Optional[Dict[str, Tensor]] = None,
     target_critic_state: Optional[Dict[str, Tensor]] = None,
-<<<<<<< HEAD
-) -> Tuple[WorldModel, _FabricModule, _FabricModule, torch.nn.Module]:
-=======
 ) -> Tuple[WorldModel, _FabricModule, _FabricModule, nn.Module]:
->>>>>>> f336e63d
     """Build the models and wrap them with Fabric.
 
     Args:
@@ -912,11 +801,8 @@
             Default to None.
         critic_state: (Dict[str, Tensor], optional): the state of the critic.
             Default to None.
-<<<<<<< HEAD
-=======
         target_critic_state: (Dict[str, Tensor], optional): the state of the critic.
             Default to None.
->>>>>>> f336e63d
 
     Returns:
         The world model (WorldModel): composed by the encoder, rssm, observation and
@@ -947,10 +833,6 @@
     # Sizes
     stochastic_size = args.stochastic_size * args.discrete_size
     latent_state_size = stochastic_size + args.recurrent_state_size
-<<<<<<< HEAD
-    mlp_dims = [obs_space[k].shape[0] for k in mlp_keys]
-=======
->>>>>>> f336e63d
 
     # Define models
     cnn_encoder = (
@@ -968,11 +850,7 @@
     mlp_encoder = (
         MLPEncoder(
             keys=mlp_keys,
-<<<<<<< HEAD
-            input_dims=mlp_dims,
-=======
             input_dims=[obs_space[k].shape[0] for k in mlp_keys],
->>>>>>> f336e63d
             mlp_layers=args.mlp_layers,
             dense_units=args.dense_units,
             activation=dense_act,
@@ -1029,11 +907,7 @@
     mlp_decoder = (
         MLPDecoder(
             keys=mlp_keys,
-<<<<<<< HEAD
-            output_dims=mlp_dims,
-=======
             output_dims=[obs_space[k].shape[0] for k in mlp_keys],
->>>>>>> f336e63d
             latent_state_size=latent_state_size,
             mlp_layers=args.mlp_layers,
             dense_units=args.dense_units,
