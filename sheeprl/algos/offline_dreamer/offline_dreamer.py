--- conflicted
+++ resolved
@@ -506,88 +506,6 @@
 
 
 
-# class LIBERODataset(Dataset):
-#     def __init__(self, file_path):
-#         self.file = h5py.File(file_path, 'r')
-#         self.data = self.file['data']
-#         self.demo_keys = [k for k in self.data.keys() if k.startswith('demo_')]
-
-#         # Get total number of samples
-#         self.total_samples = self.data.attrs['total']
-
-#         # Get environment arguments
-#         self.env_args = json.loads(self.data.attrs['env_args'])
-
-#         # Create sample index mapping
-#         self.sample_map = []
-#         for demo_key in self.demo_keys:
-#             demo = self.data[demo_key]
-#             num_samples = demo.attrs['num_samples']
-#             self.sample_map.extend([(demo_key, i) for i in range(num_samples)])
-
-#     def __len__(self):
-#         return self.total_samples
-
-#     def __getitem__(self, idx):
-#         demo_key, sample_idx = self.sample_map[idx]
-#         demo = self.data[demo_key]
-
-#         # Load observation
-#         obs = {k: torch.from_numpy(demo['obs'][k][sample_idx]) for k in demo['obs'].keys()}
-
-#         # Load action, reward, and done
-#         action = torch.from_numpy(demo['actions'][sample_idx])
-#         reward = torch.tensor(demo['rewards'][sample_idx])
-#         done = torch.tensor(demo['dones'][sample_idx])
-
-#         # Load next observation
-#         next_obs = {k: torch.from_numpy(demo['next_obs'][k][sample_idx]) for k in demo['next_obs'].keys()}
-
-#         return obs, action, reward, done, next_obs
-
-#     def close(self):
-#         self.file.close()
-
-# def load_dataset(data_path, batch_size, num_workers=4):
-#     dataset = LIBERODataset(data_path)
-#     dataloader = DataLoader(
-#         dataset,
-#         batch_size=batch_size,
-#         shuffle=True,
-#         num_workers=num_workers,
-#         pin_memory=True
-#     )
-#     return dataloader, dataset.env_args
-
-<<<<<<< HEAD
-=======
-    def close(self):
-        self.file.close()
-
-def load_dataset(data_path, batch_size, num_workers=4):
-    dataset = LIBERODataset(data_path)
-    dataloader = DataLoader(
-        dataset,
-        batch_size=batch_size,
-        shuffle=True,
-        num_workers=num_workers,
-        pin_memory=True
-    )
-    return dataloader, dataset.env_args
-
-import timeit
-from pathlib import Path
-# from torchvision import transforms
-from torchvision.transforms import v2
-import warnings
-try:
-    from libero.libero import get_libero_path
-    from libero.libero.benchmark import get_benchmark
-    from libero.lifelong.datasets import (GroupedTaskDataset, SequenceVLDataset, get_dataset)
-    from libero.lifelong.utils import (get_task_embs, safe_device, create_experiment_dir)
-except ImportError:
-    warnings.warn("Failed to import libero installation, missing requirements")
->>>>>>> e2fc8489
 
 def get_datasets_from_benchmark(benchmark,libero_folder,seq_len=64,obs_modality=None):
     datasets = []
